--- conflicted
+++ resolved
@@ -23,16 +23,9 @@
 #include <set>
 
 #include "cartographer/common/thread_pool.h"
-<<<<<<< HEAD
-#include "cartographer/mapping/pose_graph_interface.h"
-#include "cartographer/mapping/proto/map_builder_options.pb.h"
-#include "cartographer/mapping_2d/pose_graph.h"
-#include "cartographer/mapping_3d/pose_graph.h"
-=======
 #include "cartographer/mapping/2d/pose_graph_2d.h"
 #include "cartographer/mapping/3d/pose_graph_3d.h"
 #include "cartographer/mapping/proto/map_builder_options.pb.h"
->>>>>>> f34df22a
 #include "cartographer/sensor/collator_interface.h"
 
 namespace cartographer {
@@ -46,11 +39,7 @@
 class MapBuilder : public MapBuilderInterface {
  public:
   explicit MapBuilder(const proto::MapBuilderOptions& options);
-<<<<<<< HEAD
-  ~MapBuilder() override;
-=======
   ~MapBuilder() override {}
->>>>>>> f34df22a
 
   MapBuilder(const MapBuilder&) = delete;
   MapBuilder& operator=(const MapBuilder&) = delete;
@@ -74,12 +63,8 @@
 
   void SerializeState(io::ProtoStreamWriterInterface* writer) override;
 
-<<<<<<< HEAD
-  void LoadMap(io::ProtoStreamReaderInterface* reader) override;
-=======
   void LoadState(io::ProtoStreamReaderInterface* reader,
                  bool load_frozen_state) override;
->>>>>>> f34df22a
 
   int num_trajectory_builders() const override;
 
