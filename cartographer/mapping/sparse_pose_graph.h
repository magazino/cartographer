--- conflicted
+++ resolved
@@ -111,12 +111,8 @@
 
   // Returns the current optimized transforms for the given 'trajectory'.
   virtual std::vector<transform::Rigid3d> GetSubmapTransforms(
-<<<<<<< HEAD
-      const Submaps& submaps) = 0;
+      const Submaps* trajectory) = 0;
   virtual std::vector<transform::Rigid3d> GetSubmapTransforms() = 0;
-=======
-      const Submaps* trajectory) = 0;
->>>>>>> 524b613f
 
   // Returns the transform converting data in the local map frame (i.e. the
   // continuous, non-loop-closed frame) into the global map frame (i.e. the
@@ -130,13 +126,13 @@
   // Serializes the constraints and trajectories.
   proto::SparsePoseGraph ToProto();
 
+  // Returns the collection of constraints.
+  virtual std::vector<Constraint> constraints() = 0;
+
  protected:
   // TODO(macmason, wohe): Consider replacing this with a GroupSubmapStates,
   // which would have better separation of concerns.
   virtual std::vector<SubmapState> GetSubmapStates() = 0;
-
-  // Returns the collection of constraints.
-  virtual std::vector<Constraint> constraints() = 0;
 };
 
 // Like TrajectoryNodes, SubmapStates arrive in a flat vector, but need to be
