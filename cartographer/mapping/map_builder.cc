--- conflicted
+++ resolved
@@ -25,12 +25,9 @@
 #include "cartographer/common/make_unique.h"
 #include "cartographer/common/time.h"
 #include "cartographer/mapping/collated_trajectory_builder.h"
-<<<<<<< HEAD
-=======
 #include "cartographer/mapping/internal/2d/local_trajectory_builder_2d.h"
 #include "cartographer/mapping/internal/3d/local_trajectory_builder_3d.h"
 #include "cartographer/mapping/internal/global_trajectory_builder.h"
->>>>>>> f34df22a
 #include "cartographer/sensor/collator.h"
 #include "cartographer/sensor/range_data.h"
 #include "cartographer/sensor/trajectory_collator.h"
@@ -83,38 +80,14 @@
     LocalSlamResultCallback local_slam_result_callback) {
   const int trajectory_id = trajectory_builders_.size();
   if (options_.use_trajectory_builder_3d()) {
-<<<<<<< HEAD
-    std::unique_ptr<mapping_3d::LocalTrajectoryBuilder>
-        local_trajectory_builder;
-    if (trajectory_options.has_trajectory_builder_3d_options()) {
-      local_trajectory_builder =
-          common::make_unique<mapping_3d::LocalTrajectoryBuilder>(
-              trajectory_options.trajectory_builder_3d_options());
-=======
     std::unique_ptr<LocalTrajectoryBuilder3D> local_trajectory_builder;
     if (trajectory_options.has_trajectory_builder_3d_options()) {
       local_trajectory_builder = common::make_unique<LocalTrajectoryBuilder3D>(
           trajectory_options.trajectory_builder_3d_options());
->>>>>>> f34df22a
     }
     trajectory_builders_.push_back(
         common::make_unique<CollatedTrajectoryBuilder>(
             sensor_collator_.get(), trajectory_id, expected_sensor_ids,
-<<<<<<< HEAD
-            common::make_unique<mapping::GlobalTrajectoryBuilder<
-                mapping_3d::LocalTrajectoryBuilder,
-                mapping_3d::proto::LocalTrajectoryBuilderOptions,
-                mapping_3d::PoseGraph>>(std::move(local_trajectory_builder),
-                                        trajectory_id, pose_graph_3d_.get(),
-                                        local_slam_result_callback)));
-  } else {
-    std::unique_ptr<mapping_2d::LocalTrajectoryBuilder>
-        local_trajectory_builder;
-    if (trajectory_options.has_trajectory_builder_2d_options()) {
-      local_trajectory_builder =
-          common::make_unique<mapping_2d::LocalTrajectoryBuilder>(
-              trajectory_options.trajectory_builder_2d_options());
-=======
             CreateGlobalTrajectoryBuilder3D(std::move(local_trajectory_builder),
                                             trajectory_id, pose_graph_3d_.get(),
                                             local_slam_result_callback)));
@@ -123,23 +96,13 @@
     if (trajectory_options.has_trajectory_builder_2d_options()) {
       local_trajectory_builder = common::make_unique<LocalTrajectoryBuilder2D>(
           trajectory_options.trajectory_builder_2d_options());
->>>>>>> f34df22a
     }
     trajectory_builders_.push_back(
         common::make_unique<CollatedTrajectoryBuilder>(
             sensor_collator_.get(), trajectory_id, expected_sensor_ids,
-<<<<<<< HEAD
-            common::make_unique<mapping::GlobalTrajectoryBuilder<
-                mapping_2d::LocalTrajectoryBuilder,
-                mapping_2d::proto::LocalTrajectoryBuilderOptions,
-                mapping_2d::PoseGraph>>(std::move(local_trajectory_builder),
-                                        trajectory_id, pose_graph_2d_.get(),
-                                        local_slam_result_callback)));
-=======
             CreateGlobalTrajectoryBuilder2D(std::move(local_trajectory_builder),
                                             trajectory_id, pose_graph_2d_.get(),
                                             local_slam_result_callback)));
->>>>>>> f34df22a
   }
   if (trajectory_options.pure_localization()) {
     constexpr int kSubmapsToKeep = 3;
@@ -316,12 +279,8 @@
   // TODO(pifon2a, ojura): serialize landmarks
 }
 
-<<<<<<< HEAD
-void MapBuilder::LoadMap(io::ProtoStreamReaderInterface* const reader) {
-=======
 void MapBuilder::LoadState(io::ProtoStreamReaderInterface* const reader,
                            bool load_frozen_state) {
->>>>>>> f34df22a
   proto::PoseGraph pose_graph_proto;
   CHECK(reader->ReadProto(&pose_graph_proto));
   proto::AllTrajectoryBuilderOptions all_builder_options_proto;
@@ -423,14 +382,6 @@
     }
   }
 
-<<<<<<< HEAD
-  // Add information about which nodes belong to which submap.
-  for (const proto::PoseGraph::Constraint& constraint_proto :
-       pose_graph_proto.constraint()) {
-    if (constraint_proto.tag() !=
-        mapping::proto::PoseGraph::Constraint::INTRA_SUBMAP) {
-      continue;
-=======
   if (load_frozen_state) {
     // Add information about which nodes belong to which submap.
     // Required for 3D pure localization.
@@ -445,7 +396,6 @@
                  constraint_proto.node_id().node_index()},
           SubmapId{constraint_proto.submap_id().trajectory_id(),
                    constraint_proto.submap_id().submap_index()});
->>>>>>> f34df22a
     }
   } else {
     // When loading unfrozen trajectories, 'AddSerializedConstraints' will
