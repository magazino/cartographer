--- conflicted
+++ resolved
@@ -44,15 +44,11 @@
 // This defines the '::grpc::StatusCode's that are considered unrecoverable
 // errors and hence no retries will be attempted by the client.
 const std::set<::grpc::StatusCode> kUnrecoverableStatusCodes = {
-<<<<<<< HEAD
-    ::grpc::NOT_FOUND, ::grpc::UNAVAILABLE, ::grpc::UNKNOWN};
-=======
     ::grpc::DEADLINE_EXCEEDED,
     ::grpc::NOT_FOUND,
     ::grpc::UNAVAILABLE,
     ::grpc::UNKNOWN,
 };
->>>>>>> a351a8e3
 
 bool IsNewSubmap(const mapping::proto::Submap& submap) {
   return (submap.has_submap_2d() && submap.submap_2d().num_range_data() == 1) ||
@@ -152,13 +148,8 @@
 }
 
 void LocalTrajectoryUploader::TryRecovery() {
-<<<<<<< HEAD
-  auto channel_state = client_channel_->GetState(true /* try_to_connect */);
-  if (channel_state != grpc_connectivity_state::GRPC_CHANNEL_READY) {
-=======
   if (client_channel_->GetState(false /* try_to_connect */) !=
       grpc_connectivity_state::GRPC_CHANNEL_READY) {
->>>>>>> a351a8e3
     LOG(INFO) << "Trying to re-connect to uplink...";
     std::chrono::system_clock::time_point deadline =
         std::chrono::system_clock::now() +
