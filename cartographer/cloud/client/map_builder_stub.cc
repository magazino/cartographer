--- conflicted
+++ resolved
@@ -166,13 +166,8 @@
       client_channel_);
   if (!client.Write(request, &status)) {
     LOG(ERROR) << "WriteStateToFileRequest failed - "
-<<<<<<< HEAD
-    << "code: " << status.error_code()
-    << " reason: " << status.error_message();
-=======
                << "code: " << status.error_code()
                << " reason: " << status.error_message();
->>>>>>> ba859a6e
   }
   return client.response().success();
 }
