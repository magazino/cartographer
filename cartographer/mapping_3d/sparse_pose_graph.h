--- conflicted
+++ resolved
@@ -88,14 +88,9 @@
   std::vector<std::vector<const mapping::Submaps*>> GetConnectedTrajectories()
       override;
   std::vector<transform::Rigid3d> GetSubmapTransforms(
-<<<<<<< HEAD
-      const mapping::Submaps& submaps) EXCLUDES(mutex_) override;
+      const mapping::Submaps* trajectory) EXCLUDES(mutex_) override;
   std::vector<transform::Rigid3d> GetSubmapTransforms() EXCLUDES(mutex_) override;
-  transform::Rigid3d GetLocalToGlobalTransform(const mapping::Submaps& submaps)
-=======
-      const mapping::Submaps* trajectory) EXCLUDES(mutex_) override;
   transform::Rigid3d GetLocalToGlobalTransform(const mapping::Submaps* submaps)
->>>>>>> 524b613f
       EXCLUDES(mutex_) override;
   std::vector<mapping::TrajectoryNode> GetTrajectoryNodes() override
       EXCLUDES(mutex_);
